/*eslint-env node*/
/*eslint no-var:0*/
var path = require('path'),
  fs = require('fs'),
  webpack = require('webpack'),
  ExtractTextPlugin = require('extract-text-webpack-plugin');

var staticPrefix = 'src/sentry/static/sentry',
  distPath = path.join(__dirname, staticPrefix, 'dist');

// this is set by setup.py sdist
if (process.env.SENTRY_STATIC_DIST_PATH) {
  distPath = process.env.SENTRY_STATIC_DIST_PATH;
}

var IS_PRODUCTION = process.env.NODE_ENV === 'production';
var REFRESH = process.env.WEBPACK_LIVERELOAD === '1';

var babelConfig = JSON.parse(fs.readFileSync(path.join(__dirname, '.babelrc')));
babelConfig.cacheDirectory = true;

// only extract po files if we need to
if (process.env.SENTRY_EXTRACT_TRANSLATIONS === '1') {
  babelConfig.plugins.push('babel-gettext-extractor', {
    fileName: 'build/javascript.po',
    baseDirectory: path.join(__dirname, 'src/sentry'),
    functionNames: {
      gettext: ['msgid'],
      ngettext: ['msgid', 'msgid_plural', 'count'],
      gettextComponentTemplate: ['msgid'],
      t: ['msgid'],
      tn: ['msgid', 'msgid_plural', 'count'],
      tct: ['msgid']
    }
  });
}

var appEntry = {
  app: 'app',
  vendor: [
    'babel-polyfill',
    'bootstrap/js/dropdown',
    'bootstrap/js/tab',
    'bootstrap/js/tooltip',
    'bootstrap/js/alert',
    'crypto-js/md5',
    'jed',
    'jquery',
    'marked',
    'moment',
    'moment-timezone',
    'raven-js',
    'react-document-title',
    'react-router',
    'react-bootstrap/lib/Modal',
    'react-sparklines',
    'reflux',
    'select2',
    'flot/jquery.flot',
    'flot/jquery.flot.stack',
    'flot/jquery.flot.time',
    'flot-tooltip/jquery.flot.tooltip',
    'vendor/simple-slider/simple-slider',
    'underscore',
    'ios-device-list'
  ]
};

// dynamically iterate over locale files and add to `entry` appConfig
var localeCatalogPath = path.join(__dirname, 'src', 'sentry', 'locale', 'catalogs.json');
var localeCatalog = JSON.parse(fs.readFileSync(localeCatalogPath, 'utf8'));
var localeEntries = [];

localeCatalog.supported_locales.forEach(function(locale) {
  if (locale === 'en') return;

  // Django locale names are "zh_CN", moment's are "zh-cn"
  var normalizedLocale = locale.toLowerCase().replace('_', '-');
  appEntry['locale/' + normalizedLocale] = [
    'moment/locale/' + normalizedLocale,
    'sentry-locale/' + locale + '/LC_MESSAGES/django.po' // relative to static/sentry
  ];
  localeEntries.push('locale/' + normalizedLocale);
});

/**
 * Main Webpack config for Sentry React SPA.
 */
var appConfig = {
  entry: appEntry,
  context: path.join(__dirname, staticPrefix),
  module: {
    rules: [
      {
        test: /\.jsx?$/,
        loader: 'babel-loader',
        include: path.join(__dirname, staticPrefix),
        exclude: /(vendor|node_modules|dist)/,
        query: babelConfig
      },
      {
        test: /\.po$/,
        loader: 'po-catalog-loader',
        query: {
          referenceExtensions: ['.js', '.jsx'],
          domain: 'sentry'
        }
      },
      {
        test: /\.json$/,
        loader: 'json-loader'
      },
      // loader for dynamic styles imported into components (embedded as js)
      {
        test: /\.less$/,
        include: path.join(__dirname, staticPrefix),
        loader: 'css-loader' + (IS_PRODUCTION ? '?minimize=true' : '') + '!less-loader'
      },
      {
        test: /\.(woff|woff2|ttf|eot|svg|png|gif|ico|jpg)($|\?)/,
        loader: 'file-loader?name=' + '[name].[ext]'
      }
    ],
    noParse: [
      // don't parse known, pre-built javascript files (improves webpack perf)
      /dist\/jquery\.js/,
      /jed\/jed\.js/,
      /marked\/lib\/marked\.js/
    ]
  },
  plugins: [
    new webpack.optimize.CommonsChunkPlugin({
      names: localeEntries.concat(['vendor']) // 'vendor' must be last entry
    }),
    new webpack.ProvidePlugin({
      $: 'jquery',
      jQuery: 'jquery',
      'window.jQuery': 'jquery',
      'root.jQuery': 'jquery',
      Raven: 'raven-js',
      underscore: 'underscore',
      _: 'underscore'
    }),
    new ExtractTextPlugin('[name].css'),
    new webpack.IgnorePlugin(/^\.\/locale$/, /moment$/), // ignore moment.js locale files
    new webpack.DefinePlugin({
      'process.env': {
        NODE_ENV: JSON.stringify(process.env.NODE_ENV)
      }
    }),
    // restrict translation files pulled into dist/app.js to only those specified
    // in locale/catalogs.json
    new webpack.ContextReplacementPlugin(
      /locale$/,
      path.join(__dirname, 'src', 'sentry', 'locale', path.sep),
      true,
      new RegExp('(' + localeCatalog.supported_locales.join('|') + ')\/.*\\.po$')
    )
  ],
  resolve: {
    alias: {
      flot: path.join(__dirname, staticPrefix, 'vendor', 'jquery-flot'),
      'flot-tooltip': path.join(__dirname, staticPrefix, 'vendor', 'jquery-flot-tooltip'),
      'sentry-locale': path.join(__dirname, 'src', 'sentry', 'locale')
    },
    modules: [path.join(__dirname, staticPrefix), 'node_modules'],
    extensions: ['.less', '.jsx', '.js', '.json']
  },
  output: {
    path: distPath,
    filename: '[name].js',
    libraryTarget: 'var',
    library: 'exports',
    sourceMapFilename: '[name].js.map'
  },
  devtool: IS_PRODUCTION ? '#source-map' : '#cheap-source-map'
};

<<<<<<< HEAD
var minificationPlugins = [
=======
// We only need to use the webpack-livereload-plugin for development builds. Production
// builds don't have this module.
if (!IS_PRODUCTION && REFRESH) {
  config.plugins.push(
    new (require('webpack-livereload-plugin'))({appendScriptTag: true})
  );
}

if (IS_PRODUCTION) {
>>>>>>> f6cb090c
  // This compression-webpack-plugin generates pre-compressed files
  // ending in .gz, to be picked up and served by our internal static media
  // server as well as nginx when paired with the gzip_static module.
  new (require('compression-webpack-plugin'))({
    algorithm: function(buffer, options, callback) {
      require('zlib').gzip(buffer, callback);
    },
    regExp: /\.(js|map|css|svg|html|txt|ico|eot|ttf)$/
  }),

  // Disable annoying UglifyJS warnings that pollute Travis log output
  // NOTE: This breaks -p in webpack 2. Must call webpack w/ NODE_ENV=production for minification.
  new webpack.optimize.UglifyJsPlugin({
    compress: {
      warnings: false
    },
    // https://github.com/webpack/webpack/blob/951a7603d279c93c936e4b8b801a355dc3e26292/bin/convert-argv.js#L442
    sourceMap: appConfig.devtool &&
      (appConfig.devtool.indexOf('sourcemap') >= 0 ||
        appConfig.devtool.indexOf('source-map') >= 0)
  })
];

if (IS_PRODUCTION) {
  appConfig.plugins.push(minificationPlugins);
}

/**
 * Legacy CSS Webpack appConfig for Django-powered views.
 * This generates a single "sentry.css" file that imports ALL component styles
 * for use on Django-powered pages.
 */
var legacyCssConfig = {
  entry: {
    sentry: 'less/sentry.less'
  },
  context: path.join(__dirname, staticPrefix),
  output: {
    path: path.join(__dirname, distPath),
    filename: '[name].css'
  },
  plugins: [new ExtractTextPlugin('[name].css')],
  resolve: {
    extensions: ['less'],
    modules: [path.join(__dirname, staticPrefix), 'node_modules']
  },
  module: {
    rules: [
      {
        test: /\.less$/,
        include: path.join(__dirname, staticPrefix),
        loader: ExtractTextPlugin.extract({
          fallbackLoader: 'style-loader?sourceMap=false',
          loader: 'css-loader' + (IS_PRODUCTION ? '?minimize=true' : '') + '!less-loader'
        })
      },
      {
        test: /\.(woff|woff2|ttf|eot|svg|png|gif|ico|jpg)($|\?)/,
        loader: 'file-loader?name=' + '[name].[ext]'
      }
    ]
  }
};

if (IS_PRODUCTION) {
  legacyCssConfig.plugins.push(minificationPlugins);
}

module.exports = [appConfig, legacyCssConfig];<|MERGE_RESOLUTION|>--- conflicted
+++ resolved
@@ -176,19 +176,13 @@
   devtool: IS_PRODUCTION ? '#source-map' : '#cheap-source-map'
 };
 
-<<<<<<< HEAD
-var minificationPlugins = [
-=======
-// We only need to use the webpack-livereload-plugin for development builds. Production
-// builds don't have this module.
 if (!IS_PRODUCTION && REFRESH) {
   config.plugins.push(
     new (require('webpack-livereload-plugin'))({appendScriptTag: true})
   );
 }
-
-if (IS_PRODUCTION) {
->>>>>>> f6cb090c
+  
+var minificationPlugins = [
   // This compression-webpack-plugin generates pre-compressed files
   // ending in .gz, to be picked up and served by our internal static media
   // server as well as nginx when paired with the gzip_static module.
