import React from 'react';
import FileChange from './fileChange';
import {t, tn} from '../locale';

function Collapsed(props) {
  return (
    <li className="list-group-item list-group-item-sm align-center">
      <span className="icon-container" />
      <a onClick={props.onClick}>
        {tn('Show %d collapsed file', 'Show %d collapsed files', props.count)}
      </a>
    </li>
  );
}

Collapsed.propTypes = {
  onClick: React.PropTypes.func.isRequired,
  count: React.PropTypes.number.isRequired
};

const RepositoryFileSummary = React.createClass({
  propTypes: {
    fileChangeSummary: React.PropTypes.object,
    repository: React.PropTypes.string
  },

  statics: {
    MAX_WHEN_COLLAPSED: 5
  },

  getInitialState() {
    return {
      loading: true,
      collapsed: true
    };
  },

  onCollapseToggle() {
    this.setState({
      collapsed: !this.state.collapsed
    });
  },

  render() {
    let {repository, fileChangeSummary} = this.props;
    const MAX = RepositoryFileSummary.MAX_WHEN_COLLAPSED;
    let files = Object.keys(fileChangeSummary);
    let fileCount = files.length;
    files.sort();
    if (this.state.collapsed && fileCount > MAX) {
      files = files.slice(0, MAX);
    }
    let numCollapsed = fileCount - files.length;
    let canCollapse = fileCount > MAX;
    return (
      <div>
        <h5>
          {tn(
            '%d file changed in ' + repository,
            '%d files changed in ' + repository,
            fileCount
          )}
        </h5>
        <ul className="list-group list-group-striped m-b-2">
<<<<<<< HEAD
        {files.map(filename => {
          let {authors, types} = fileChangeSummary[filename];
          return (
            <FileChange
              key={filename}
              filename={filename}
              authors={Object.values(authors)}
              types={types}
=======
          {files.map(filename => {
            let {id, authors, types} = fileChangeSummary[filename];
            return (
              <FileChange
                key={id}
                filename={filename}
                authors={Object.values(authors)}
                types={types}
>>>>>>> 927d5d05
              />
            );
          })}
          {numCollapsed > 0 &&
            <Collapsed onClick={this.onCollapseToggle} count={numCollapsed} />}
          {numCollapsed === 0 &&
            canCollapse &&
            <li className="list-group-item list-group-item-sm align-center">
              <span className="icon-container" />
              <a onClick={this.onCollapseToggle}>{t('Collapse')}</a>
            </li>}
        </ul>
      </div>
    );
  }
});

export default RepositoryFileSummary;<|MERGE_RESOLUTION|>--- conflicted
+++ resolved
@@ -62,16 +62,6 @@
           )}
         </h5>
         <ul className="list-group list-group-striped m-b-2">
-<<<<<<< HEAD
-        {files.map(filename => {
-          let {authors, types} = fileChangeSummary[filename];
-          return (
-            <FileChange
-              key={filename}
-              filename={filename}
-              authors={Object.values(authors)}
-              types={types}
-=======
           {files.map(filename => {
             let {id, authors, types} = fileChangeSummary[filename];
             return (
@@ -80,7 +70,6 @@
                 filename={filename}
                 authors={Object.values(authors)}
                 types={types}
->>>>>>> 927d5d05
               />
             );
           })}
