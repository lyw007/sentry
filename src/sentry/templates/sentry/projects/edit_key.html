--- conflicted
+++ resolved
@@ -67,6 +67,12 @@
                       <div class="form-control" clippy contenteditable>{{ key.secret_key }}</div>
                   </div>
               </div>
+              <div class="form-group">
+                  <label>{% trans "Project ID" %}</label>
+                  <div class="controls">
+                      <div class="form-control" clippy contenteditable>{{ key.project_id }}</div>
+                  </div>
+              </div>
             </div>
         </div>
 
@@ -78,23 +84,7 @@
               <p>Permissions are fairly wide reaching</p>
               {{ form.roles|as_crispy_field }}
             </div>
-<<<<<<< HEAD
         </div>
-=======
-            <div class="control-group">
-                <label>{% trans "Project ID" %}</label>
-                <div class="controls">
-                    <code class="clippy">{{ key.project_id }}</code>
-                </div>
-            </div>
-        </fieldset>
-
-        <fieldset>
-            <legend>Permissions</legend>
-            <p>Permissions are fairly wide reaching
-            {{ form.roles|as_crispy_field }}
-        </fieldset>
->>>>>>> ec8e801d
 
         <div class="actions">
             <button type="submit" class="btn btn-primary">{% trans "Save Changes" %}</button>
